--- conflicted
+++ resolved
@@ -22,13 +22,9 @@
     phone_number: str = Field(..., min_length=10, max_length=20, description="Phone number")
     first_name: Optional[str] = Field(None, min_length=1, max_length=100, description="First name")
     last_name: Optional[str] = Field(None, min_length=1, max_length=100, description="Last name")
-    
-<<<<<<< HEAD
+
     @field_validator('email')
     @classmethod
-=======
-    @validator('email')
->>>>>>> 5a957586
     def validate_email(cls, v):
         """Validate email address using secure validation."""
         try:
@@ -36,12 +32,8 @@
         except ValidationError as e:
             raise ValueError(str(e))
 
-<<<<<<< HEAD
     @field_validator('phone_number')
     @classmethod
-=======
-    @validator('phone_number')
->>>>>>> 5a957586
     def validate_phone(cls, v):
         """Validate phone number using secure validation."""
         try:
@@ -77,12 +69,8 @@
     preferred_language: str = Field(default="en", description="Preferred language")
     preferred_currency: str = Field(default="KES", description="Preferred currency")
 
-<<<<<<< HEAD
     @field_validator('password')
     @classmethod
-=======
-    @validator('password')
->>>>>>> 5a957586
     def validate_password_strength(cls, v):
         """Validate password using secure validation."""
         try:
